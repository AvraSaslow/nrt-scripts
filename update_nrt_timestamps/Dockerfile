--- conflicted
+++ resolved
@@ -6,15 +6,9 @@
 
 # install application libraries
 RUN apt-get install -y gdal-bin libgdal-dev
-<<<<<<< HEAD
+
 RUN pip install -e git+https://github.com/resource-watch/eeUtil#egg=eeUtil
 RUN pip install oauth2client
-=======
-RUN pip install -e git+https://github.com/fgassert/eeUtil#egg=eeUtil
-RUN pip install oauth2client==3.0.0
-
-
->>>>>>> a4fda51c
 # set name
 ARG NAME=nrt-script
 ENV NAME ${NAME}
