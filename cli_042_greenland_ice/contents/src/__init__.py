import logging
import sys
import os
import time
from collections import OrderedDict
import cartosql
import requests
from requests.auth import HTTPBasicAuth
import datetime
from bs4 import BeautifulSoup

# do you want to delete everything currently in the Carto table when you run this script?
CLEAR_TABLE_FIRST = False

# Carto username and API key for account where we will store the data
CARTO_USER = os.getenv('CARTO_USER')
CARTO_KEY = os.getenv('CARTO_KEY')

# Earthdata username and API key for account to access source url
EARTHDATA_USER = os.getenv('EARTHDATA_USER')
EARTHDATA_KEY = os.getenv('EARTHDATA_KEY')

# name of table in Carto where we will upload the data
CARTO_TABLE = 'cli_042_greenland_ice'

# column of table that can be used as a unique ID (UID)
UID_FIELD = 'date'

# column that stores datetime information
TIME_FIELD = 'date'

# column names and types for data table
# column names should be lowercase
# column types should be one of the following: geometry, text, numeric, timestamp
CARTO_SCHEMA = OrderedDict([
        ('date', 'timestamp'),
        ('mass', 'numeric'),
        ('uncertainty', 'text')
    ])

# how many rows can be stored in the Carto table before the oldest ones are deleted?
MAX_ROWS = 1000000

# oldest date that can be stored in the Carto table before we start deleting
MAX_AGE = datetime.datetime.today() - datetime.timedelta(days=365*150)

# url for Greenland mass data
SOURCE_URL = 'https://podaac-tools.jpl.nasa.gov/drive/files/allData/tellus/L4/ice_mass/RL06/v02/mascon_CRI'

# Resource Watch dataset API ID
# Important! Before testing this script:
# Please change this ID OR comment out the getLayerIDs(DATASET_ID) function in the script below
# Failing to do so will overwrite the last update date on a different dataset on Resource Watch
DATASET_ID = '095eee4a-ff4e-4c58-9110-85a9e42ed6f5'

'''
FUNCTIONS FOR ALL DATASETS

The functions below must go in every near real-time script.
Their format should not need to be changed.
'''

def lastUpdateDate(dataset, date):
    '''
    Given a Resource Watch dataset's API ID and a datetime,
    this function will update the dataset's 'last update date' on the API with the given datetime
    INPUT   dataset: Resource Watch API dataset ID (string)
            date: date to set as the 'last update date' for the input dataset (datetime)
    '''
    # generate the API url for this dataset
    apiUrl = f'http://api.resourcewatch.org/v1/dataset/{dataset}'
    # create headers to send with the request to update the 'last update date'
    headers = {
    'Content-Type': 'application/json',
    'Authorization': os.getenv('apiToken')
    }
    # create the json data to send in the request
    body = {
        "dataLastUpdated": date.isoformat() # date should be a string in the format 'YYYY-MM-DDTHH:MM:SS'
    }
    # send the request
    try:
        r = requests.patch(url = apiUrl, json = body, headers = headers)
        logging.info('[lastUpdated]: SUCCESS, '+ date.isoformat() +' status code '+str(r.status_code))
        return 0
    except Exception as e:
        logging.error('[lastUpdated]: '+str(e))

'''
FUNCTIONS FOR CARTO DATASETS

The functions below must go in every near real-time script for a Carto dataset.
Their format should not need to be changed.
'''

def checkCreateTable(table, schema, id_field, time_field=''):
    '''
    Create the table if it does not exist, and pull list of IDs already in the table if it does
    INPUT   table: Carto table to check or create (string)
            schema: dictionary of column names and types, used if we are creating the table for the first time (dictionary)
            id_field: name of column that we want to use as a unique ID for this table; this will be used to compare the
                    source data to the our table each time we run the script so that we only have to pull data we
                    haven't previously uploaded (string)
            time_field:  optional, name of column that will store datetime information (string)
    RETURN  list of existing IDs in the table, pulled from the id_field column (list of strings)
    '''
    # check it the table already exists in Carto
    if cartosql.tableExists(table, user=CARTO_USER, key=CARTO_KEY):
        # if the table does exist, get a list of all the values in the id_field column
        logging.info('Fetching existing IDs')
        r = cartosql.getFields(id_field, table, f='csv', post=True, user=CARTO_USER, key=CARTO_KEY)
        # turn the response into a list of strings, removing the first and last entries (header and an empty space at end)
        return r.text.split('\r\n')[1:-1]
    else:
        # if the table does not exist, create it with columns based on the schema input
        logging.info('Table {} does not exist, creating'.format(table))
        cartosql.createTable(table, schema, user=CARTO_USER, key=CARTO_KEY)
        # if a unique ID field is specified, set it as a unique index in the Carto table; when you upload data, Carto
        # will ensure no two rows have the same entry in this column and return an error if you try to upload a row with
        # a duplicate unique ID
        if id_field:
            cartosql.createIndex(table, id_field, unique=True, user=CARTO_USER, key=CARTO_KEY)
        # if a time_field is specified, set it as an index in the Carto table; this is not a unique index
        if time_field:
            cartosql.createIndex(table, time_field, user=CARTO_USER, key=CARTO_KEY)
        # return an empty list because there are no IDs in the new table yet
        return []

'''
FUNCTIONS FOR THIS DATASET

The functions below have been tailored to this specific dataset.
They should all be checked because their format likely will need to be changed.
'''

def cleanOldRows(table, time_field, max_age, date_format='%Y-%m-%d %H:%M:%S'):
    ''' 
    Delete rows that are older than a certain threshold
    INPUT   table: name of table in Carto from which we will delete the old data (string)
            time_field: column that stores datetime information (string) 
            max_age: oldest date that can be stored in the Carto table (datetime object)
            date_format: format of dates in Carto table (string)
    RETURN  num_expired: number of rows that have been dropped from the table (integer)
    ''' 
    # initialize number of rows that will be dropped as 0
    num_expired = 0
    # if the table exists
    if cartosql.tableExists(table, CARTO_USER, CARTO_KEY):
        # check if max_age variable is a datetime object
        if isinstance(max_age, datetime.datetime):
            # convert datetime object to string formatted according to date_format
            max_age = max_age.strftime(date_format)
        elif isinstance(max_age, str):
            # raise an error if max_age is a string
            logging.error('Max age must be expressed as a datetime.datetime object')
        # delete rows from table which are older than the max_age
        r = cartosql.deleteRows(table, "{} < '{}'".format(time_field, max_age), CARTO_USER, CARTO_KEY)
        # get the number of rows that were dropped from the table
        num_expired = r.json()['total_rows']
    else:
        # raise an error if the table doesn't exist
        logging.error("{} table does not exist yet".format(table))

    return(num_expired)

def fetchDataFileName(SOURCE_URL):
    ''' 
    Get the filename from source url for which we want to download data
    INPUT   SOURCE_URL: source url to download data (string)
    RETURN  filename: filename for source data (string)
    '''  
    # pull website content from the source url where data for Greenland ice mass is stored
    r = requests.get(SOURCE_URL, auth=HTTPBasicAuth(EARTHDATA_USER, EARTHDATA_KEY), stream=True)
    # use BeautifulSoup to read the content as a nested data structure
    soup = BeautifulSoup(r.text, 'html.parser')
    # create a boolean variable which will be set to "True" once the desired file is found
    ALREADY_FOUND = False

    # extract all the <a> tags within the html content. The <a> tags are used to mark links, so 
    # we will be able to find the files available for download marked with these tags.
    for item in soup.findAll('a'):
        # if one of the links available to download is a text file & contains the word 'greenland_mass'
        if item['href'].endswith(".txt") and 'greenland_mass' in item['href']:
            if ALREADY_FOUND:
                logging.warning("There are multiple filenames which match criteria, passing most recent")
            # get the filename    
            filename = item['href'].split('/')[-1]
            # set this variable to "True" since we found the desired file
            ALREADY_FOUND = True
    if ALREADY_FOUND:
        # if successful, log that the filename was found successfully
        logging.info("Selected filename: {}".format(filename))
    else:
        # if unsuccessful, log an error that the filename was not found
        logging.warning("No valid filename found")

    return(filename)

def deleteExcessRows(table, max_rows, time_field):
    ''' 
    Delete rows to bring count down to max_rows
    INPUT   table: name of table in Carto where we will upload the data (string)
            max_rows: maximum rows that can be stored in the Carto table (integer)
            time_field: column that stores datetime information (string) 
    RETURN  num_dropped: number of rows that have been dropped from the table (integer)
    ''' 
    # initialize number of rows that will be dropped as 0
    num_dropped = 0
    # get cartodb_ids from carto table sorted by date (new->old)
    r = cartosql.getFields('cartodb_id', table, order='{} desc'.format(time_field),
                           f='csv', user=CARTO_USER, key=CARTO_KEY)
    # turn response into a list of strings of the ids
    ids = r.text.split('\r\n')[1:-1]

    # if number of rows is greater than max_rows, delete excess rows
    if len(ids) > max_rows:
        r = cartosql.deleteRowsByIDs(table, ids[max_rows:], CARTO_USER, CARTO_KEY)
        # get the number of rows that have been dropped from the table
        num_dropped += r.json()['total_rows']
    if num_dropped:
        logging.info('Dropped {} old rows from {}'.format(num_dropped, table))

    return(num_dropped)


def tryRetrieveData(SOURCE_URL, filename, timeout=300, encoding='utf-8'):
    ''' 
    Download data from the source
    INPUT   SOURCE_URL: source url to download data (string)
            filename: filename for source data (string)
            timeout: how many seconds we will wait to get the data from url (integer) 
            encoding: encoding of the url content (string)
    RETURN  res_rows: list of lines in the source data file (list of strings)
    '''  
    # set the start time as the current time so that we can time how long it takes to pull the data (returns the number of seconds passed since epoch)
    start = time.time()
    # elapsed time is initialized with zero
    elapsed = 0
    # generate the url to pull data for this file
    resource_location = os.path.join(SOURCE_URL, filename)

    # try to fetch data from generated url while elapsed time is less than the allowed time
    while elapsed < timeout:
        # measures the elapsed time since start
        elapsed = time.time() - start
        try:
            with requests.get(resource_location, auth=HTTPBasicAuth(EARTHDATA_USER, EARTHDATA_KEY), stream=True) as f:
                # split the lines at line boundaries and get the original string from the encoded string
                res_rows = f.content.decode(encoding).splitlines()
                return(res_rows)
        except:
            logging.error("Unable to retrieve resource on this attempt.")
            # if the request fails, wait 5 seconds before moving on to the next attempt to fetch the data
            time.sleep(5)
    # after failing to fetch data within the allowed time, log that the data could not be fetched
    logging.error("Unable to retrive resource before timeout of {} seconds".format(timeout))

    return([])

def decimalToDatetime(dec, date_pattern="%Y-%m-%d %H:%M:%S"):
    ''' 
    Convert a decimal representation of a year to a desired string representation
    For example: 2016.5 -> 2016-06-01 00:00:00
    useful resource: https://stackoverflow.com/questions/20911015/decimal-years-to-datetime-in-python
    INPUT   dec: decimal representation of a year (string)
            date_pattern: format in which we want to convert the input date to (string)
    RETURN  result: date formatted according to date_pattern (string)
    ''' 
    # convert the date from string to float
    dec = float(dec)
    # convert the date from float to integer to separate out the year (i.e. 2016.5 -> 2016)
    year = int(dec)
    # get the decimal part of the date  (i.e. 2016.5 -> 0.5)
    rem = dec - year
    # create a datetime object for the 1st of January of the year
    base = datetime.datetime(year, 1, 1)
    # generate a complete datetime object to include month, day and time
    dt = base + datetime.timedelta(seconds=(base.replace(year=base.year + 1) - base).total_seconds() * rem)
    # convert datetime object to string formatted according to date_pattern
    result = dt.strftime(date_pattern)
    return(result)

def insertIfNew(newUID, newValues, existing_ids, new_data):
    '''
    For data pulled from the source data file, check whether it is already in our table. If not, add it to the queue for processing
    INPUT   newUID: date for the current row of data (string)
            newValues: date, mass index and uncertainty index for current row of data (list of strings)
            existing_ids: list of date IDs that we already have in our Carto table (list of strings)
            new_data: dictionary of new data to be added to Carto, in which the key is the date and the value is a list of strings containing the date, mass index, and uncertainty index for new data (dictionary)
    RETURN  new_data: updated dictionary of new data to be added to Carto, in which the input newValues have been added (dictionary)
    '''
    # get dates that are already in the table along with the new dates that are already processed
    seen_ids = existing_ids + list(new_data.keys())
    # if the current new date is not in the existing table and has not processed yet, add it to the dictionary of new data
    if newUID not in seen_ids:
        new_data[newUID] = newValues
        logging.debug("Adding {} data to table".format(newUID))
    else:
        logging.debug("{} data already in table".format(newUID))
    return(new_data)

def processData(SOURCE_URL, filename, existing_ids):
    '''
    Fetch, process and upload new data
    INPUT   SOURCE_URL: url where you can find the download link for the source data (string)
            filename: filename for source data (string)
            existing_ids: list of date IDs that we already have in our Carto table (list of strings)
    RETURN  num_new: number of rows of new data sent to Carto table (integer)
    '''
    num_new = 0
    # get the data from source as a list of strings, with each string holding one line from the source data file
    res_rows = tryRetrieveData(SOURCE_URL, filename)
    # create an empty dictionary to store new data (data that's not already in our Carto table)
    new_data = {}
    # go through each line of content retrieved from source
    for row in res_rows:
        # get dates, mass, uncertainty index by processing lines that come after the header (header lines start with "HDR")
        if not (row.startswith("HDR")):
            # split line by space to get dates, mass and uncertainty index as separate elements
            row = row.split()
            # if length of contents in row matches the length of CARTO_SCHEMA
            if len(row)==len(CARTO_SCHEMA):
                logging.debug("Processing row: {}".format(row))
                # get date by accessing the first element in the list of row
                date = decimalToDatetime(row[0])
                # store date, mass index (row[1]) and uncertainty index (row[2]) into a list
                values = [date, row[1], row[2]]
                # For new date, check whether this is already in our table. 
                # If not, add it to the queue for processing
                new_data = insertIfNew(date, values, existing_ids, new_data)
            else:
                logging.debug("Skipping row: {}".format(row))

    # if we have found new dates to process
    if len(new_data):
        num_new += len(new_data)
        # create a list of new data
        new_data = list(new_data.values())
        # insert new data into the carto table
        cartosql.blockInsertRows(CARTO_TABLE, CARTO_SCHEMA.keys(), CARTO_SCHEMA.values(), new_data, user=CARTO_USER, key=CARTO_KEY)

    return(num_new)

def get_most_recent_date(table):
    '''
    Find the most recent date of data in the specified Carto table
    INPUT   table: name of table in Carto we want to find the most recent date for (string)
    RETURN  most_recent_date: most recent date of data in the Carto table, found in the TIME_FIELD column of the table (datetime object)
    '''
    # get dates in TIME_FIELD column
    r = cartosql.getFields(TIME_FIELD, table, f='csv', post=True, user=CARTO_USER, key=CARTO_KEY)
    # turn the response into a list of dates
    dates = r.text.split('\r\n')[1:-1]
    # sort the dates from oldest to newest
    dates.sort()
    # turn the last (newest) date into a datetime object
    most_recent_date = datetime.datetime.strptime(dates[-1], '%Y-%m-%d %H:%M:%S')
    return most_recent_date
<<<<<<< HEAD
    
=======

>>>>>>> fc825729
def updateResourceWatch(num_new):
    '''
    This function should update Resource Watch to reflect the new data.
    This may include updating the 'last update date' and updating any dates on layers
    '''
    # If there are new entries in the Carto table
    if num_new>0:
        # Update dataset's last update date on Resource Watch
        most_recent_date = get_most_recent_date(CARTO_TABLE)
        lastUpdateDate(DATASET_ID, most_recent_date)

    # Update the dates on layer legends - TO BE ADDED IN FUTURE

def main():
    logging.basicConfig(stream=sys.stderr, level=logging.INFO)
    logging.info('STARTING')

    # clear the table before starting, if specified
    if CLEAR_TABLE_FIRST:
        logging.info("clearing table")
        # if the table exists
        if cartosql.tableExists(CARTO_TABLE, user=CARTO_USER, key=CARTO_KEY):
            # delete all the rows
            cartosql.deleteRows(CARTO_TABLE, 'cartodb_id IS NOT NULL', user=CARTO_USER, key=CARTO_KEY)
            # note: we do not delete the entire table because this will cause the dataset visualization on Resource Watch
            # to disappear until we log into Carto and open the table again. If we simply delete all the rows, this
            # problem does not occur

    # Check if table exists, create it if it does not
    logging.info('Checking if table exists and getting existing IDs.')
    existing_ids = checkCreateTable(CARTO_TABLE, CARTO_SCHEMA, UID_FIELD, TIME_FIELD)

    # Delete rows that are older than a certain threshold
    num_expired = cleanOldRows(CARTO_TABLE, TIME_FIELD, MAX_AGE)

    # Get the filename from source url for which we want to download data
    filename = fetchDataFileName(SOURCE_URL)

    # Fetch, process, and upload new data
    logging.info('Fetching new data')
    num_new = processData(SOURCE_URL, filename, existing_ids)
    logging.info('Previous rows: {},  New rows: {}'.format(len(existing_ids), num_new))

    # Delete data to get back to MAX_ROWS
    num_deleted = deleteExcessRows(CARTO_TABLE, MAX_ROWS, TIME_FIELD)

    # Update Resource Watch
    updateResourceWatch(num_new)

    logging.info("SUCCESS")<|MERGE_RESOLUTION|>--- conflicted
+++ resolved
@@ -356,11 +356,7 @@
     # turn the last (newest) date into a datetime object
     most_recent_date = datetime.datetime.strptime(dates[-1], '%Y-%m-%d %H:%M:%S')
     return most_recent_date
-<<<<<<< HEAD
-    
-=======
-
->>>>>>> fc825729
+
 def updateResourceWatch(num_new):
     '''
     This function should update Resource Watch to reflect the new data.
