import logging
import sys
import os
import requests
from collections import OrderedDict
import cartosql
import requests
<<<<<<< HEAD
=======
import datetime
>>>>>>> e81421e9

### Constants
SOURCE_URL = "https://earthquake.usgs.gov/fdsnws/event/1/query?format=geojson&starttime={startTime}&endtime={endTime}&minsig={minSig}"

PROCESS_HISTORY = False
DATE_FORMAT = '%Y-%m-%d'
DATETIME_FORMAT = '%Y-%m-%dT%H:%M:%SZ'
SIGNIFICANT_THRESHOLD = 0

LOG_LEVEL = logging.INFO
CLEAR_TABLE_FIRST = False

### Table name and structure
CARTO_TABLE = 'dis_001_significant_earthquakes'
CARTO_SCHEMA = OrderedDict([
    ('uid', 'text'),
    ('the_geom', 'geometry'),
    ('depth_in_km', 'numeric'),
    ('datetime', 'timestamp'),
    ('mag', 'numeric'),
    ('place', 'text'),
    ('sig', 'numeric'),
    ('magType', 'text'),
    ('nst', 'numeric'),
    ('dmin', 'numeric'),
    ('rms', 'numeric'),
    ('gap', 'numeric'),
    ('tsunami', 'numeric'),
    ('felt', 'numeric'),
    ('cdi', 'numeric'),
    ('mmi', 'numeric'),
    ('net', 'text'),
    ('alert', 'text')
])
UID_FIELD = 'uid'
TIME_FIELD = 'datetime'

# Table limits
MAX_ROWS = 500000
MAX_AGE = datetime.datetime.today() - datetime.timedelta(days=365*2)

DATASET_ID ='1d7085f7-11c7-4eaf-a29a-5a4de57d010e'

def lastUpdateDate(dataset, date):
    apiUrl = 'http://api.resourcewatch.org/v1/dataset/{0}'.format(dataset)
    headers = {
    'Content-Type': 'application/json',
    'Authorization': os.getenv('apiToken')
    }
    body = {
        "dataLastUpdated": date.isoformat()
    }
    try:
        r = requests.patch(url = apiUrl, json = body, headers = headers)
        logging.info('[lastUpdated]: SUCCESS, '+ date.isoformat() +' status code '+str(r.status_code))
        return 0
    except Exception as e:
        logging.error('[lastUpdated]: '+str(e))

DATASET_ID = '1d7085f7-11c7-4eaf-a29a-5a4de57d010e'
def lastUpdateDate(dataset, date):
   apiUrl = 'http://api.resourcewatch.org/v1/dataset/{0}'.format(dataset)
   headers = {
   'Content-Type': 'application/json',
   'Authorization': os.getenv('apiToken')
   }
   body = {
       "dataLastUpdated": date.isoformat()
   }
   try:
       r = requests.patch(url = apiUrl, json = body, headers = headers)
       logging.info('[lastUpdated]: SUCCESS, '+ date.isoformat() +' status code '+str(r.status_code))
       return 0
   except Exception as e:
       logging.error('[lastUpdated]: '+str(e))

###
## Carto code
###


def checkCreateTable(table, schema, id_field, time_field):
    '''
    Get existing ids or create table
    Return a list of existing ids in time order
    '''
    if cartosql.tableExists(table):
        logging.info('Table {} already exists'.format(table))
    else:
        logging.info('Creating Table {}'.format(table))
        cartosql.createTable(table, schema)
        cartosql.createIndex(table, id_field, unique=True)
        if id_field != time_field:
            cartosql.createIndex(table, time_field)


def deleteExcessRows(table, max_rows, time_field, max_age=''):
    '''Delete excess rows by age or count'''
    num_dropped = 0
    if isinstance(max_age, datetime.datetime):
        max_age = max_age.isoformat()

    # 1. delete by age
    if max_age:
        r = cartosql.deleteRows(table, "{} < '{}'".format(time_field, max_age))
        num_dropped = r.json()['total_rows']

    # 2. get sorted ids (old->new)
    r = cartosql.getFields('cartodb_id', table, order='{}'.format(time_field),
                           f='csv')
    ids = r.text.split('\r\n')[1:-1]

    # 3. delete excess
    if len(ids) > max_rows:
        r = cartosql.deleteRowsByIDs(table, ids[:-max_rows])
        num_dropped += r.json()['total_rows']
    if num_dropped:
        logging.info('Dropped {} old rows from {}'.format(num_dropped, table))
    return num_dropped

###
## Accessing remote data
###
def genUID(lat, lon, depth, dt):
    return '{}_{}_{}_{}'.format(lat, lon, depth, dt)

def processData(existing_ids):
    new_data = []
    new_ids = []

    startTime = datetime.datetime.today()

    # Iterate backwards 1-week at a time
    while startTime > MAX_AGE:
        endTime = startTime
        startTime = startTime - datetime.timedelta(days=7)
        query = SOURCE_URL.format(startTime=startTime, endTime=endTime,
                                  minSig=SIGNIFICANT_THRESHOLD)

        logging.info('Fetching data between {} and {}'.format(
            startTime, endTime))
        res = requests.get(query)
        if not res.ok:
            logging.error(res.text)
        data = res.json()
        new_data = []

        for feature in data['features']:
            coords = feature['geometry']['coordinates']
            lat = coords[1]
            lon = coords[0]
            depth = coords[2]

            props = feature['properties']
            dt = datetime.datetime.utcfromtimestamp(props['time'] / 1000).strftime(
                DATETIME_FORMAT)

            _uid = genUID(lat, lon, depth, dt)
            if _uid not in existing_ids and _uid not in new_ids:
                new_ids.append(_uid)
                row = []
                for field in CARTO_SCHEMA:
                    if field == UID_FIELD:
                        row.append(_uid)
                    elif field == 'the_geom':
                        geom = {
                            'type': 'Point',
                            'coordinates': [lon, lat]
                        }
                        row.append(geom)
                    elif field == 'depth_in_km':
                        row.append(depth)
                    elif field == 'datetime':
                        row.append(dt)
                    else:
                        row.append(props[field])
                new_data.append(row)

        num_new = len(new_data)
        if num_new:
            logging.info('Adding {} new records'.format(num_new))
            cartosql.blockInsertRows(CARTO_TABLE, CARTO_SCHEMA.keys(),
                                     CARTO_SCHEMA.values(), new_data)
        elif not PROCESS_HISTORY:
            # Break if no results for a week otherwise keep going
            return 0

    return(len(new_ids))

###
## Application code
###

def main():
    logging.basicConfig(stream=sys.stderr, level=LOG_LEVEL)

    if CLEAR_TABLE_FIRST:
        if cartosql.tableExists(CARTO_TABLE):
            cartosql.dropTable(CARTO_TABLE)

    ### 1. Check if table exists, if not, create it
    checkCreateTable(CARTO_TABLE, CARTO_SCHEMA, UID_FIELD, TIME_FIELD)

    ### 2. Retrieve existing data
    r = cartosql.getFields(UID_FIELD, CARTO_TABLE,
                           order='{} desc'.format(TIME_FIELD), f='csv')
    existing_ids = r.text.split('\r\n')[1:-1]
    num_existing = len(existing_ids)

    ### 3. Fetch data from FTP, dedupe, process
    num_new = processData(existing_ids)

    ### 4. Delete data to get back to MAX_ROWS
    num_dropped = deleteExcessRows(CARTO_TABLE, MAX_ROWS, TIME_FIELD, MAX_AGE)

    ### 5. Notify results
    total = num_existing + num_new - num_dropped

    lastUpdateDate(DATASET_ID, datetime.datetime.utcnow())
    
    logging.info('Existing rows: {},  New rows: {}, Max: {}'.format(total, num_new, MAX_ROWS))
    logging.info("SUCCESS")<|MERGE_RESOLUTION|>--- conflicted
+++ resolved
@@ -5,10 +5,7 @@
 from collections import OrderedDict
 import cartosql
 import requests
-<<<<<<< HEAD
-=======
 import datetime
->>>>>>> e81421e9
 
 ### Constants
 SOURCE_URL = "https://earthquake.usgs.gov/fdsnws/event/1/query?format=geojson&starttime={startTime}&endtime={endTime}&minsig={minSig}"
@@ -50,24 +47,6 @@
 MAX_ROWS = 500000
 MAX_AGE = datetime.datetime.today() - datetime.timedelta(days=365*2)
 
-DATASET_ID ='1d7085f7-11c7-4eaf-a29a-5a4de57d010e'
-
-def lastUpdateDate(dataset, date):
-    apiUrl = 'http://api.resourcewatch.org/v1/dataset/{0}'.format(dataset)
-    headers = {
-    'Content-Type': 'application/json',
-    'Authorization': os.getenv('apiToken')
-    }
-    body = {
-        "dataLastUpdated": date.isoformat()
-    }
-    try:
-        r = requests.patch(url = apiUrl, json = body, headers = headers)
-        logging.info('[lastUpdated]: SUCCESS, '+ date.isoformat() +' status code '+str(r.status_code))
-        return 0
-    except Exception as e:
-        logging.error('[lastUpdated]: '+str(e))
-
 DATASET_ID = '1d7085f7-11c7-4eaf-a29a-5a4de57d010e'
 def lastUpdateDate(dataset, date):
    apiUrl = 'http://api.resourcewatch.org/v1/dataset/{0}'.format(dataset)
