--- conflicted
+++ resolved
@@ -71,7 +71,6 @@
 DATA_DIR = 'data'
 LOG_LEVEL = logging.INFO
 DATASET_ID = '9b6e6bce-efce-49a5-b603-385b8dae29e0'
-<<<<<<< HEAD
 def lastUpdateDate(dataset, date):
    apiUrl = 'http://api.resourcewatch.org/v1/dataset/{0}'.format(dataset)
    headers = {
@@ -87,25 +86,6 @@
        return 0
    except Exception as e:
        logging.error('[lastUpdated]: '+str(e))
-=======
-
-
-def lastUpdateDate(dataset, date):
-    apiUrl = 'http://api.resourcewatch.org/v1/dataset/{0}'.format(dataset)
-    headers = {
-    'Content-Type': 'application/json',
-    'Authorization': os.getenv('apiToken')
-    }
-    body = {
-        "dataLastUpdated": date.isoformat()
-    }
-    try:
-        r = requests.patch(url = apiUrl, json = body, headers = headers)
-        logging.info('[lastUpdated]: SUCCESS, '+ date.isoformat() +' status code '+str(r.status_code))
-        return 0
-    except Exception as e:
-        logging.error('[lastUpdated]: '+str(e))
->>>>>>> e81421e9
 
 def genUID(obs):
     '''Generate unique id'''
